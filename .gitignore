# Compiled source #
###################
*.com
*.class
*.dll
*.exe
*.o
*.so

# Packages #
############
# it's better to unpack these files and commit the raw source
# git has its own built in compression methods
*.7z
*.dmg
*.gz
*.iso
*.jar
*.rar
*.tar
*.zip

# Logs and databases #
######################
*.log
*.sql
*.sqlite

# OS generated files #
######################
.DS_Store
.DS_Store?
._*
.Spotlight-V100
.Trashes
ehthumbs.db
Thumbs.db

node_modules/
out/
build/
scripts/
.env
<<<<<<< HEAD
/dist

--apple-id
--team-id
roon-random-app@1.0.2
=======
dist/
>>>>>>> a1620c40
<|MERGE_RESOLUTION|>--- conflicted
+++ resolved
@@ -41,12 +41,7 @@
 build/
 scripts/
 .env
-<<<<<<< HEAD
 /dist
-
 --apple-id
 --team-id
-roon-random-app@1.0.2
-=======
-dist/
->>>>>>> a1620c40
+roon-random-app@1.0.2